﻿using System;
using System.Collections.Generic;
using System.Linq;
using System.Text;

namespace Rezolver.Configuration
{
	/// <summary>
	/// Standard implementation of <see cref="ObjectTargetMetadataBase"/>, to encapsulate object references
	/// that are to be baked into a rezolver as targets.
	/// </summary>
	/// <remarks>
	/// This class accepts either an object reference 
	/// that is to be returned when the target is resolved; or a delegate that will be called with the desired
	/// type (passed in from <see cref="GetObject"/>).
	/// </remarks>
	public class ObjectTargetMetadata : ObjectTargetMetadataBase, IObjectTargetMetadata
	{
		private readonly Func<Type, object> _valueProvider;
<<<<<<< HEAD
		private readonly Type _type;

		public ObjectTargetMetadata(object obj, Type type = null)
			: base(RezolveTargetMetadataType.Object)
=======
		private readonly ITypeReference _declaredType;
		public override ITypeReference DeclaredType
		{
			get { throw new NotImplementedException(); }
		}

		/// <summary>
		/// Initializes a new instance of the <see cref="ObjectTargetMetadata"/> class.
		/// </summary>
		/// <param name="obj">The object that is to be returned from <see cref="GetObject"/>.</param>
		public ObjectTargetMetadata(object obj)
>>>>>>> 2e7bab9b
		{
			_valueProvider = (t) => obj;
			_declaredType = obj == null ? TypeReference.Unbound : new RuntimeTypeReference(obj.GetType());
		}

		/// <summary>
		/// Initializes a new instance of the <see cref="ObjectTargetMetadata"/> class.
		/// </summary>
		/// <param name="valueProvider">The value provider that will be called.</param>
		public ObjectTargetMetadata(Func<Type, object> valueProvider)
			: this(valueProvider, TypeReference.Unbound)
		{
			//can't know the object type in advance - since the factory could produce different
			//instances based on the type passed at runtime.
		}

		private ObjectTargetMetadata(Func<Type, object> valueProvider, ITypeReference declaredType)
		{
			_valueProvider = valueProvider;
			_declaredType = declaredType;
		}

		/// <summary>
		/// Called to get the object that will be registered in the IRezolverBuilder to be returned when a
		/// caller requests one of its registered types. The method can construct an object anew everytime it is
		/// called, or it can always return the same instance; this behaviour is implementation-dependant.
		/// </summary>
		/// <param name="type">The type of object that is desired.  The implementation determines whether this
		/// parameter is required.  If it is, and you pass null, then an ArgumentNullException will be thrown.
		/// If you pass an argument, the implementation is not bound to check or honour the type.  Its purpose
		/// is to provide a hint only, not a guarantee that the object returned is compatible with the type.</param>
		/// <returns>An object.  Note - if the operation returns null this is not an error.</returns>
		/// <exception cref="System.ArgumentNullException">type</exception>
		public override object GetObject(Type type)
		{
			if (type == null) throw new ArgumentNullException("type");
			//note - no guarantee is made that the returned object is actually compatible
			//with the given type.
			return _valueProvider(type);
		}

		protected override IRezolveTargetMetadata BindBase(ITypeReference[] targetTypes)
		{
			//the concept of an unbound ObjectTargetMetadata is a little odd, given that behind it is supposed
			//to be an object instance.  However, since we have the factory callback, it's just possible that
			//this one instance could produce lots of different types of object based on what's requested.
			if (targetTypes.Length != 1)
				throw new ArgumentException("Must only have one unambiguous target type for this target to bind to");
			return new ObjectTargetMetadata(_valueProvider, targetTypes[0]);
		}
	}
}<|MERGE_RESOLUTION|>--- conflicted
+++ resolved
@@ -17,12 +17,6 @@
 	public class ObjectTargetMetadata : ObjectTargetMetadataBase, IObjectTargetMetadata
 	{
 		private readonly Func<Type, object> _valueProvider;
-<<<<<<< HEAD
-		private readonly Type _type;
-
-		public ObjectTargetMetadata(object obj, Type type = null)
-			: base(RezolveTargetMetadataType.Object)
-=======
 		private readonly ITypeReference _declaredType;
 		public override ITypeReference DeclaredType
 		{
@@ -34,7 +28,6 @@
 		/// </summary>
 		/// <param name="obj">The object that is to be returned from <see cref="GetObject"/>.</param>
 		public ObjectTargetMetadata(object obj)
->>>>>>> 2e7bab9b
 		{
 			_valueProvider = (t) => obj;
 			_declaredType = obj == null ? TypeReference.Unbound : new RuntimeTypeReference(obj.GetType());
